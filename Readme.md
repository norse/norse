--- conflicted
+++ resolved
@@ -17,11 +17,7 @@
 
 Norse comes packed with a few example tasks, such as [MNIST](https://en.wikipedia.org/wiki/MNIST_database), but is generally meant for use in specific deep learning tasks (see below section on long short-term spiking neural networks):
 ```bash
-<<<<<<< HEAD
 python -m norse.task.mnist
-=======
-python -m norse mnist
->>>>>>> c286c29f
 ```
 You can also run one of the [jupyter notebooks](notebooks/) on google collab.
 
