# Norse

A library to do [deep learning](https://en.wikipedia.org/wiki/Deep_learning) with [spiking neural networks](https://en.wikipedia.org/wiki/Spiking_neural_network).


[![Test Status](https://github.com/norse/norse/workflows/Python%20package/badge.svg)](https://github.com/norse/norse/actions) 

The purpose of this library is to exploit the advantages of bio-inspired neural components, which are sparse and event-driven - a fundamental difference from artificial neural networks.
Norse expands [PyTorch](https://pytorch.org/) with primitives for bio-inspired neural components, 
bringing you two advantages: a modern and proven infrastructure based on PyTorch and deep learning-compatible spiking neural network components.

**Documentation**: https://norse.ai/docs/

## Example usage: template tasks

Norse comes packed with a few example tasks, such as [MNIST](https://en.wikipedia.org/wiki/MNIST_database), but is generally meant for use in specific deep learning tasks (see below section on long short-term spiking neural networks):
```bash 
python run_mnist.py
```

## Getting Started

Norse is a machine learning library that builds on the [PyTorch](https://pytorch.org/) infrastructure. 
While we have a few tasks included, it is meant to be used in designing and evaluating experiments involving biologically realistic neural networks.

This readme explains how to install norse and apply it in your own experiments. If you just want to try out the library, perhaps the best option is to run one of the [jupyter notebooks](notebooks/) on google collab. 

### Installation

Note that this guide assumes you are on a terminal friendly environment with access to the `pip`, `python` and `git` commands. Python version 3.7+ is required.

#### Installing from source

For now this is the recommended way of installing the package, make sure
that you have installed torch, following their [installation instructions](https://pytorch.org/get-started/locally/)
and then install norse.

You can either directly install the library from github using pip:
```bash
pip install -U git+https://github.com/norse/norse
```
or if you want to contribute to the development of the library you
can install it directly from source
```bash
git clone https://github.com/norse/norse
cd norse
pip install -e .
```

#### Installing from PyPi

```bash
pip install norse
```


The primary dependencies of this project are [torch](https://pytorch.org/), [tensorboard](https://www.tensorflow.org/tensorboard/) and [OpenAI gym](https://github.com/openai/gym).
A more comprehensive list of dependencies can be found in [`requirements.txt`](requirements.txt).

### Running examples

The directory [norse/task](norse/task) contains three example experiments, serving as short, self contained, correct examples ([SSCCE](http://www.sscce.org/)).
You can execute them by invoking the `norse` module from the base directory.

- To train an MNIST classification network, invoke
    ```
    python -m norse mnist
    ```
- To train a CIFAR classification network, invoke
    ```
    python -m norse cifar
    ```
- To train the cartpole balancing task with Policy gradient, invoke
    ```
    python -m norse gym
    ```
    
The default choices of hyperparameters are meant as reasonable starting points. More information is available when typing: `python -m norse --help`.

### Example on using the library: Long short-term spiking neural networks
The ong short-term spiking neural networks from the paper by [G. Bellec, D. Salaj, A. Subramoney, R. Legenstein, and W. Maass](https://arxiv.org/abs/1803.09574) is one interesting way to apply norse: 
```python
from norse.torch.module import LSNNLayer, LSNNCell
# LSNNCell with 2 inputs and 10 outputs
layer = LSNNLayer(LSNNCell, 2, 10)
# 5 batch size running on CPU
state = layer.initial_state(5, "cpu") 
# Generate data of shape [5, 2, 10]
data  = torch.zeros(2, 5, 2)
# Tuple of output data and layer state
output, new_state = layer.forward(data, state) 
```
## Similar work

A number of projects exist that attempts to leverage the strength of bio-inspired neural networks, however none of them are fully integrated with modern machine-learning libraries such as Torch or [Tensorflow](https://www.tensorflow.org/). 
Norse was created for two reasons: to 1) apply findings from decades of research in practical settings, and to 2) accelerate our own research within bio-inspired learning.

The below list of projects serves to illustrate the state of the art, while explaining our own incentives to create and use norse.

<<<<<<< HEAD
* [BindsNET](https://github.com/BindsNET/bindsnet) also builds on PyTorch and is explicitly targeted at machine learning tasks. It implements a Network abstraction with the typical 'node' and 'connection' notions common in spiking neural network simulators like nest.
* [Long short-term memory Spiking Neural Networks (LSNN)](https://github.com/IGITUGraz/LSNN-official) is a tool from the University of Graaz for modelling LSNN cells in [Tensorflow](https://www.tensorflow.org/). The library focuses on a single neuron and gradient model.
<<<<<<< Updated upstream
* [Nengo](https://www.nengo.ai/nengo-dl/introduction.html) is a neuron simulator, and Nengo-DL is a deep learning network simulator that optimised spike-based neural networks based on an approximation method suggested by [Hunsberger and Eliasmith (2016)](https://arxiv.org/abs/1611.05141). This approach maps to, but does not build on, the deep learning framework Tensorflow, which is fundamentally different from incorporating the spiking constructs into the framework itself. In turn, this requires manual translations into each individual backend, which influences portability.
=======
* [Nengo DL](https://www.nengo.ai/nengo-dl/introduction.html) is a neuron simulator, and Nengo-DL is a deep learning network simulator that optimised spike-based neural networks based on an approximation method suggested by [Hunsberger and Eliasmith (2016)](https://arxiv.org/abs/1611.05141). This approach maps to, but does not build on, the deep learning framework Tensorflow, which is fundamentally different from incorporating the spiking constructs into the framework itself. In turn, this requires manual translations into each individual backend, which influences portability.
>>>>>>> Stashed changes
* [Neuron Simulation Toolkit (NEST)](https://nest-simulator.org) constructs and evaluates highly detailed simulations of spiking neural networks. This is useful in a medical/biological sense but maps poorly to large datasets and deep learning.
* [PyNN](http://neuralensemble.org/docs/PyNN/) is a Python interface that allows you to define and simulate spiking neural network models on different backends (both software simulators and neuromorphic hardware). It does not currently provide mechanisms for optimisation or arbitrary synaptic plasticity.
* [SNN toolbox](https://snntoolbox.readthedocs.io/en/latest/guide/intro.html) <q>automates the conversion of pre-trained analog to spiking neural networks</q>. The tool is solely for already trained networks and omits the (possibly platform specific) training.
* [SpyTorch](https://github.com/fzenke/spytorch) presents a set of tutorials for training SNNs with the surrogate gradient approach SuperSpike by [F. Zenke, and S. Ganguli (2017)](https://arxiv.org/abs/1705.11146). Norse [implements SuperSpike](https://github.com/norse/norse/blob/master/norse/torch/functional/superspike.py), but allows for other surrogate gradients and training approaches.
=======
* [SNN toolbox](https://snntoolbox.readthedocs.io/en/latest/guide/intro.html)
  * This toolbox `automates the conversion of pre-trained analog to spiking neural networks'. The tool is solely for already trained networks and omits the (possibly platform specific) training.
* [Neuron Simulation Toolkit (NEST)](https://nest-simulator.org)
  * NEST constructs and evaluates highly detailed simulations of spiking neural networks. This is useful in a medical/biological sense but maps poorly to large datasets and deep learning.
* [Nengo DL](https://www.nengo.ai/nengo-dl/introduction.html)
  * Nengo is a neuron simulator, and Nengo-DL is a deep learning network simulator that optimised spike-based neural networks based on an approximation method suggested by [Hunsberger and Eliasmith (2016)](https://arxiv.org/abs/1611.05141). This approach maps to, but does not build on, the deep learning framework Tensorflow, which is fundamentally different from incorporating the spiking constructs into the framework itself.
* [BindsNET](https://github.com/BindsNET/bindsnet) also builds on PyTorch and is explicitly targeted at machine learning tasks. It implements a Network abstraction with the typical 'node' and 'connection' notions common in spiking neural network simulators like nest.
>>>>>>> d0a0a5ef

## Contributing

Please refer to the [contributing.md](contributing.md)

## Credits

Norse is created by
* [Christian Pehle](https://www.kip.uni-heidelberg.de/people/10110) (@GitHub [cpehle](https://github.com/cpehle/)), doctoral student at University of Heidelberg, Germany.
* [Jens E. Pedersen](https://www.kth.se/profile/jeped) (@GitHub [jegp](https://github.com/jegp/)), doctoral student at KTH Royal Institute of Technology, Sweden.


## License

LGPLv3. See [LICENSE](LICENSE) for license details.<|MERGE_RESOLUTION|>--- conflicted
+++ resolved
@@ -97,27 +97,13 @@
 
 The below list of projects serves to illustrate the state of the art, while explaining our own incentives to create and use norse.
 
-<<<<<<< HEAD
 * [BindsNET](https://github.com/BindsNET/bindsnet) also builds on PyTorch and is explicitly targeted at machine learning tasks. It implements a Network abstraction with the typical 'node' and 'connection' notions common in spiking neural network simulators like nest.
 * [Long short-term memory Spiking Neural Networks (LSNN)](https://github.com/IGITUGraz/LSNN-official) is a tool from the University of Graaz for modelling LSNN cells in [Tensorflow](https://www.tensorflow.org/). The library focuses on a single neuron and gradient model.
-<<<<<<< Updated upstream
 * [Nengo](https://www.nengo.ai/nengo-dl/introduction.html) is a neuron simulator, and Nengo-DL is a deep learning network simulator that optimised spike-based neural networks based on an approximation method suggested by [Hunsberger and Eliasmith (2016)](https://arxiv.org/abs/1611.05141). This approach maps to, but does not build on, the deep learning framework Tensorflow, which is fundamentally different from incorporating the spiking constructs into the framework itself. In turn, this requires manual translations into each individual backend, which influences portability.
-=======
-* [Nengo DL](https://www.nengo.ai/nengo-dl/introduction.html) is a neuron simulator, and Nengo-DL is a deep learning network simulator that optimised spike-based neural networks based on an approximation method suggested by [Hunsberger and Eliasmith (2016)](https://arxiv.org/abs/1611.05141). This approach maps to, but does not build on, the deep learning framework Tensorflow, which is fundamentally different from incorporating the spiking constructs into the framework itself. In turn, this requires manual translations into each individual backend, which influences portability.
->>>>>>> Stashed changes
 * [Neuron Simulation Toolkit (NEST)](https://nest-simulator.org) constructs and evaluates highly detailed simulations of spiking neural networks. This is useful in a medical/biological sense but maps poorly to large datasets and deep learning.
 * [PyNN](http://neuralensemble.org/docs/PyNN/) is a Python interface that allows you to define and simulate spiking neural network models on different backends (both software simulators and neuromorphic hardware). It does not currently provide mechanisms for optimisation or arbitrary synaptic plasticity.
 * [SNN toolbox](https://snntoolbox.readthedocs.io/en/latest/guide/intro.html) <q>automates the conversion of pre-trained analog to spiking neural networks</q>. The tool is solely for already trained networks and omits the (possibly platform specific) training.
 * [SpyTorch](https://github.com/fzenke/spytorch) presents a set of tutorials for training SNNs with the surrogate gradient approach SuperSpike by [F. Zenke, and S. Ganguli (2017)](https://arxiv.org/abs/1705.11146). Norse [implements SuperSpike](https://github.com/norse/norse/blob/master/norse/torch/functional/superspike.py), but allows for other surrogate gradients and training approaches.
-=======
-* [SNN toolbox](https://snntoolbox.readthedocs.io/en/latest/guide/intro.html)
-  * This toolbox `automates the conversion of pre-trained analog to spiking neural networks'. The tool is solely for already trained networks and omits the (possibly platform specific) training.
-* [Neuron Simulation Toolkit (NEST)](https://nest-simulator.org)
-  * NEST constructs and evaluates highly detailed simulations of spiking neural networks. This is useful in a medical/biological sense but maps poorly to large datasets and deep learning.
-* [Nengo DL](https://www.nengo.ai/nengo-dl/introduction.html)
-  * Nengo is a neuron simulator, and Nengo-DL is a deep learning network simulator that optimised spike-based neural networks based on an approximation method suggested by [Hunsberger and Eliasmith (2016)](https://arxiv.org/abs/1611.05141). This approach maps to, but does not build on, the deep learning framework Tensorflow, which is fundamentally different from incorporating the spiking constructs into the framework itself.
-* [BindsNET](https://github.com/BindsNET/bindsnet) also builds on PyTorch and is explicitly targeted at machine learning tasks. It implements a Network abstraction with the typical 'node' and 'connection' notions common in spiking neural network simulators like nest.
->>>>>>> d0a0a5ef
 
 ## Contributing
 
