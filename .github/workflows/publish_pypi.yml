--- conflicted
+++ resolved
@@ -13,10 +13,7 @@
         uses: RalfG/python-wheels-manylinux-build@v0.3.4-manylinux2014_x86_64
         with:
           python-versions: "cp37-cp37m cp38-cp38 cp39-cp39 cp310-cp310"
-<<<<<<< HEAD
-=======
           build-requirements: "torch"
->>>>>>> 48c90910
       - name: Publish wheels to PyPI
         env:
           TWINE_USERNAME: __token__
