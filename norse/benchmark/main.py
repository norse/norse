from functools import partial
from typing import Callable

from absl import app
from absl import flags
from absl import logging

import numpy as np

# pytype: disable=import-error
import pandas as pd

# pytype: enable=import-error

import time
import gc

<<<<<<< HEAD
# pytype: disable=import-error
from benchmark import BenchmarkConfig, BenchmarkData, BenchmarkParameters

# pytype: enable=import-error
=======
from norse.benchmark.benchmark import *
>>>>>>> e1055cd2

FLAGS = flags.FLAGS

flags.DEFINE_integer(
    "batch_size",
    32,
    "Number of data points per batch",
)
flags.DEFINE_integer("start", 250, "Start of the number of inputs to sweep")
flags.DEFINE_integer("step", 250, "Steps in which to sweep over the number of inputs")
flags.DEFINE_integer("stop", 5001, "Number of inputs to sweep to")
flags.DEFINE_integer("sequence_length", 1000, "Number of timesteps to simulate")
flags.DEFINE_float("dt", 0.001, "Simulation timestep")
flags.DEFINE_enum("device", "cuda", ["cuda", "cpu"], "Device to use [cpu, cuda]")
flags.DEFINE_integer("runs", 5, "Number of runs per simulation step")
flags.DEFINE_bool("profile", False, "Profile Norse benchmark? (Only works for Norse)")

flags.DEFINE_bool("bindsnet", False, "Benchmark Bindsnet?")
flags.DEFINE_bool("genn", False, "Benchmark GeNN?")
flags.DEFINE_bool("norse", False, "Benchmark Norse?")


def benchmark(
    model: Callable[[BenchmarkParameters], float],
    collector: Callable[[BenchmarkData], dict],
    config: BenchmarkConfig,
):
    """
    Benchmarks a model with the given configurations
    """
    results = []
    for features in range(config.start, config.stop, config.step):
        parameters = BenchmarkParameters(
            device=config.device,
            dt=config.dt,
            features=features,
            batch_size=config.batch_size,
            sequence_length=config.sequence_length,
        )

        durations = []
        try:
            for _ in range(config.runs):
                duration = model(parameters)
                durations.append(duration)
                # Clean up by GC and empty cache
                # Thanks to https://github.com/BindsNET/bindsnet/issues/425#issuecomment-721780231
                gc.collect()
                try:
                    import torch

                    with torch.no_grad():
                        torch.cuda.empty_cache()
                except:
                    pass
        except KeyboardInterrupt:
            raise KeyboardInterrupt()
        except RuntimeError as e:
            message = f"RuntimeError when running benchmark {config} {parameters}: {e}"
            logging.error(message)

        data = BenchmarkData(
            config=config,
            durations=np.array(durations),
            parameters=parameters,
        )
        result = collector(data)

        logging.info(result)
        results += [result]

    return results


def collect(data: BenchmarkData, label: str) -> dict:
    return {
        "label": label,
        "input_features": data.parameters.features,
        "output_features": data.parameters.features,
        "batch_size": data.parameters.batch_size,
        "run": len(data.durations),
        "duration_mean": data.durations.mean(),
        "duration_std": data.durations.std(),
        "dt": data.parameters.dt,
        "time_steps": data.parameters.sequence_length,
        "device": data.config.device,
    }


def main(argv):
    # pytype: disable=import-error
    if FLAGS.bindsnet:
        from norse.benchmark import bindsnet_lif

        run_benchmark(bindsnet_lif.lif_feed_forward_benchmark, "BindsNET_lif")
    if FLAGS.genn:
        from norse.benchmark import genn_lif

        run_benchmark(genn_lif.lif_feed_forward_benchmark, "GeNN_lif")
    if FLAGS.norse:
        from norse.benchmark import norse_lif

        if FLAGS.profile:
            import torch.autograd.profiler as profiler

            with profiler.profile(
                profile_memory=True, use_cuda=(FLAGS.device == "cuda")
            ) as prof:
                run_benchmark(norse_lif.lif_feed_forward_benchmark, "Norse_lif")
            prof.export_chrome_trace("trace.json")
        else:
            run_benchmark(norse_lif.lif_feed_forward_benchmark, "Norse_lif")
    # pytype: enable=import-error


def run_benchmark(function, label):
    config = BenchmarkConfig(
        batch_size=FLAGS.batch_size,
        device=FLAGS.device,
        dt=FLAGS.dt,
        label=label,
        runs=FLAGS.runs,
        sequence_length=FLAGS.sequence_length,
        start=FLAGS.start,
        stop=FLAGS.stop,
        step=FLAGS.step,
        profile=FLAGS.profile,
    )

    collector = partial(collect, label=label)
    results = benchmark(function, collector, config)

    timestamp = time.strftime("%Y-%m-%d-%H-%M-%S")
    filename = f"{timestamp}-{label}.csv"
    pd.DataFrame(results).to_csv(filename)


if __name__ == "__main__":
    app.run(main)<|MERGE_RESOLUTION|>--- conflicted
+++ resolved
@@ -15,14 +15,10 @@
 import time
 import gc
 
-<<<<<<< HEAD
 # pytype: disable=import-error
 from benchmark import BenchmarkConfig, BenchmarkData, BenchmarkParameters
 
 # pytype: enable=import-error
-=======
-from norse.benchmark.benchmark import *
->>>>>>> e1055cd2
 
 FLAGS = flags.FLAGS
 
