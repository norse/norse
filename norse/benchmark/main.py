from argparse import ArgumentParser
from functools import partial
import logging
from pathlib import Path
from typing import Callable

import numpy as np

# pytype: disable=import-error
import pandas as pd

# pytype: enable=import-error

import gc

# pytype: disable=import-error
from .benchmark import BenchmarkConfig, BenchmarkData, BenchmarkParameters

# pytype: enable=import-error


def benchmark(
    model: Callable[[BenchmarkParameters], float],
    collector: Callable[[BenchmarkData], dict],
    config: BenchmarkConfig,
):
    """
    Benchmarks a model with the given configurations
    """
    results = []
    for features in range(config.start, config.stop, config.step):
        parameters = BenchmarkParameters(
            device=config.device,
            dt=config.dt,
            features=features,
            batch_size=config.batch_size,
            sequence_length=config.sequence_length,
        )

        durations = []
        try:
            for _ in range(config.runs):
                duration = model(parameters)
                durations.append(duration)
                # Clean up by GC and empty cache
                # Thanks to https://github.com/BindsNET/bindsnet/issues/425#issuecomment-721780231
                gc.collect()
                try:
                    import torch

                    with torch.no_grad():
                        torch.cuda.empty_cache()
                except:
                    pass
        except KeyboardInterrupt:
            raise KeyboardInterrupt()
        except RuntimeError as e:
            message = f"RuntimeError when running benchmark {config} {parameters}: {e}"
            logging.error(message)

        data = BenchmarkData(
            config=config,
            durations=np.array(durations),
            parameters=parameters,
        )
        result = collector(data)

        logging.info(result)
        results += [result]

    return results


def collect(data: BenchmarkData, label: str) -> dict:
    return {
        "label": label,
        "input_features": data.parameters.features,
        "output_features": data.parameters.features,
        "batch_size": data.parameters.batch_size,
        "run": len(data.durations),
        "duration_mean": data.durations.mean(),
        "duration_std": data.durations.std(),
        "dt": data.parameters.dt,
        "time_steps": data.parameters.sequence_length,
        "device": data.config.device,
    }


def main(args):
    # pytype: disable=import-error
    if args.bindsnet:
        import bindsnet_lif

        run_benchmark(
            args, bindsnet_lif.lif_feed_forward_benchmark, label="BindsNET_lif"
        )
    if args.genn:
        import genn_lif

        run_benchmark(args, genn_lif.lif_feed_forward_benchmark, label="GeNN_lif")
    if args.norse:
        import norse
        from . import norse_lif

        if args.profile:
            import torch.autograd.profiler as profiler

            with profiler.profile(
                profile_memory=True, use_cuda=(args.device == "cuda")
            ) as prof:
                run_benchmark(
                    args,
                    norse_lif.lif_feed_forward_benchmark,
                    label=f"Norse v{norse.__version__} lif",
                )
            prof.export_chrome_trace("trace.json")
        else:
<<<<<<< HEAD
            run_benchmark(args, norse_lif.lif_feed_forward_benchmark, label="Norse_lif")
    if args.norse_cg:
        import norse_lif_cg

        run_benchmark(args, norse_lif_cg.lif_cell_benchmark, label="Norse_lif")
        run_benchmark(args, norse_lif_cg.lif_cell_cg_benchmark, label="Norse_lif_cg")

=======
            run_benchmark(
                args,
                norse_lif.lif_feed_forward_benchmark,
                label=f"Norse v{norse.__version__} lif",
            )
>>>>>>> 72a812e1
    # pytype: enable=import-error


def run_benchmark(args, function, label):
    config = BenchmarkConfig(
        batch_size=args.batch_size,
        device=args.device,
        dt=args.dt,
        label=label,
        runs=args.runs,
        sequence_length=args.sequence_length,
        start=args.start,
        stop=args.stop,
        step=args.step,
        profile=args.profile,
    )

    collector = partial(collect, label=label)
    results = benchmark(function, collector, config)

    filename = f"benchmark_results.csv"
    is_file = Path(filename).is_file()
    pd.DataFrame(results).to_csv(filename, mode="a", index=False, header=not is_file)


if __name__ == "__main__":
    parser = ArgumentParser("SNN library benchmarks")
    parser.add_argument(
        "--batch_size",
        type=int,
        default=32,
        help="Number of data points per batch",
    )
    parser.add_argument(
        "--start", type=int, default=250, help="Start of the number of inputs to sweep"
    )
    parser.add_argument(
        "--step",
        type=int,
        default=250,
        help="Steps in which to sweep over the number of inputs",
    )
    parser.add_argument(
        "--stop", type=int, default=5001, help="Number of inputs to sweep to"
    )
    parser.add_argument(
        "--sequence_length",
        type=int,
        default=1000,
        help="Number of timesteps to simulate",
    )
    parser.add_argument("--dt", type=float, default=0.001, help="Simulation timestep")
    parser.add_argument(
        "--device",
        type=str,
        default="cuda",
        choices=["cuda", "cpu"],
        help="Device to use [cpu, cuda]",
    )
    parser.add_argument(
        "--runs", type=int, default=5, help="Number of runs per simulation step"
    )
    parser.add_argument(
        "--profile",
        default=False,
        action="store_true",
        help="Profile Norse benchmark? (Only works for Norse)",
    )
    parser.add_argument(
        "--bindsnet",
        default=False,
        action="store_true",
        help="Benchmark Bindsnet?",
    )
    parser.add_argument(
        "--genn", default=False, action="store_true", help="Benchmark GeNN?"
    )
    parser.add_argument(
        "--norse",
        default=False,
        action="store_true",
        help="Benchmark Norse?",
    )
    parser.add_argument(
        "--norse_cg",
        default=False,
        action="store_true",
        help="Benchmark Norse with Cuda Graph?",
    )
    args = parser.parse_args()
    main(args)<|MERGE_RESOLUTION|>--- conflicted
+++ resolved
@@ -115,7 +115,6 @@
                 )
             prof.export_chrome_trace("trace.json")
         else:
-<<<<<<< HEAD
             run_benchmark(args, norse_lif.lif_feed_forward_benchmark, label="Norse_lif")
     if args.norse_cg:
         import norse_lif_cg
@@ -123,13 +122,12 @@
         run_benchmark(args, norse_lif_cg.lif_cell_benchmark, label="Norse_lif")
         run_benchmark(args, norse_lif_cg.lif_cell_cg_benchmark, label="Norse_lif_cg")
 
-=======
-            run_benchmark(
+    else:
+        run_benchmark(
                 args,
                 norse_lif.lif_feed_forward_benchmark,
                 label=f"Norse v{norse.__version__} lif",
-            )
->>>>>>> 72a812e1
+        )
     # pytype: enable=import-error
 
 
