from functools import partial
from typing import Callable

from absl import app
from absl import flags
from absl import logging

import numpy as np
import pandas as pd
import time

from benchmark import *

FLAGS = flags.FLAGS

flags.DEFINE_integer(
<<<<<<< HEAD
    "batch_size", 32, "Number of data points per batch",
=======
    "batch_size",
    32,
    "Number of data points per batch",
>>>>>>> 132f86eb
)
flags.DEFINE_integer("start", 250, "Start of the number of inputs to sweep")
flags.DEFINE_integer("step", 250, "Steps in which to sweep over the number of inputs")
flags.DEFINE_integer("stop", 5000, "Number of inputs to sweep to")
flags.DEFINE_integer("sequence_length", 1000, "Number of timesteps to simulate")
flags.DEFINE_float("dt", 0.001, "Simulation timestep")
<<<<<<< HEAD
flags.DEFINE_enum("device", "cuda", ['cuda', 'cpu'], "Device to use [cpu, cuda]")
=======
flags.DEFINE_enum("device", "cuda", ["cuda", "cpu"], "Device to use [cpu, cuda]")
>>>>>>> 132f86eb
flags.DEFINE_integer("runs", 20, "Number of runs per simulation step")
flags.DEFINE_bool("profile", False, "Profile Norse benchmark? (Only works for Norse)")

flags.DEFINE_bool("bindsnet", True, "Benchmark Bindsnet?")
flags.DEFINE_bool("genn", True, "Benchmark GeNN?")
flags.DEFINE_bool("norse", True, "Benchmark Norse?")


def benchmark(
    model: Callable[[BenchmarkParameters], float],
    collector: Callable[[BenchmarkData], dict],
    config: BenchmarkConfig,
):
    """
    Benchmarks a model with the given configurations
    """
    results = []
    for features in range(config.start, config.stop, config.step):
        parameters = BenchmarkParameters(
            device=config.device,
            dt=config.dt,
            features=features,
            batch_size=config.batch_size,
            sequence_length=config.sequence_length,
        )

        durations = []
        try:
            for _ in range(config.runs):
                duration = model(parameters)
                durations.append(duration)
        except RuntimeError as e:
            message = f"RuntimeError when running benchmark {config} {parameters}: {e}"
            logging.error(message)

        data = BenchmarkData(
<<<<<<< HEAD
            config=config, durations=np.array(durations), parameters=parameters,
        )
        result = collector(data)

            logging.info(result)
            results += [result]
=======
            config=config,
            durations=np.array(durations),
            parameters=parameters,
        )
        result = collector(data)

        logging.info(result)
        results += [result]
>>>>>>> 132f86eb

    return results


def collect(data: BenchmarkData, label: str) -> dict:
    return {
        "label": label,
        "input_features": data.parameters.features,
        "output_features": data.parameters.features,
        "batch_size": data.parameters.batch_size,
        "run": len(data.durations),
        "duration_mean": data.durations.mean(),
        "duration_std": data.durations.std(),
        "dt": data.parameters.dt,
        "time_steps": data.parameters.sequence_length,
        "device": data.config.device,
    }


def main(argv):
    if FLAGS.bindsnet:
        import bindsnet_lif

        run_benchmark(bindsnet_lif.lif_feed_forward_benchmark, "BindsNET_lif")
    if FLAGS.genn:
        import genn_lif

        run_benchmark(genn_lif.lif_feed_forward_benchmark, "GeNN_lif")
    if FLAGS.norse:
        import norse_lif

        if FLAGS.profile:
            import torch.autograd.profiler as profiler

            with profiler.profile(
                profile_memory=True, use_cuda=(FLAGS.device == "cuda")
            ) as prof:
                run_benchmark(norse_lif.lif_feed_forward_benchmark, "Norse_lif")
            prof.export_chrome_trace("trace.json")
        else:
            run_benchmark(norse_lif.lif_feed_forward_benchmark, "Norse_lif")


def run_benchmark(function, label):
    config = BenchmarkConfig(
        batch_size=FLAGS.batch_size,
        device=FLAGS.device,
        dt=FLAGS.dt,
        label=label,
        runs=FLAGS.runs,
        sequence_length=FLAGS.sequence_length,
        start=FLAGS.start,
        stop=FLAGS.stop,
        step=FLAGS.step,
        profile=FLAGS.profile,
    )

    collector = partial(collect, label=label)
    results = benchmark(function, collector, config)

    timestamp = time.strftime("%Y-%m-%d-%H-%M-%S")
    filename = f"{timestamp}-{label}.csv"
    pd.DataFrame(results).to_csv(filename)


if __name__ == "__main__":
    app.run(main)<|MERGE_RESOLUTION|>--- conflicted
+++ resolved
@@ -14,24 +14,16 @@
 FLAGS = flags.FLAGS
 
 flags.DEFINE_integer(
-<<<<<<< HEAD
-    "batch_size", 32, "Number of data points per batch",
-=======
     "batch_size",
     32,
     "Number of data points per batch",
->>>>>>> 132f86eb
 )
 flags.DEFINE_integer("start", 250, "Start of the number of inputs to sweep")
 flags.DEFINE_integer("step", 250, "Steps in which to sweep over the number of inputs")
 flags.DEFINE_integer("stop", 5000, "Number of inputs to sweep to")
 flags.DEFINE_integer("sequence_length", 1000, "Number of timesteps to simulate")
 flags.DEFINE_float("dt", 0.001, "Simulation timestep")
-<<<<<<< HEAD
-flags.DEFINE_enum("device", "cuda", ['cuda', 'cpu'], "Device to use [cpu, cuda]")
-=======
 flags.DEFINE_enum("device", "cuda", ["cuda", "cpu"], "Device to use [cpu, cuda]")
->>>>>>> 132f86eb
 flags.DEFINE_integer("runs", 20, "Number of runs per simulation step")
 flags.DEFINE_bool("profile", False, "Profile Norse benchmark? (Only works for Norse)")
 
@@ -68,14 +60,6 @@
             logging.error(message)
 
         data = BenchmarkData(
-<<<<<<< HEAD
-            config=config, durations=np.array(durations), parameters=parameters,
-        )
-        result = collector(data)
-
-            logging.info(result)
-            results += [result]
-=======
             config=config,
             durations=np.array(durations),
             parameters=parameters,
@@ -84,7 +68,6 @@
 
         logging.info(result)
         results += [result]
->>>>>>> 132f86eb
 
     return results
 
