--- conflicted
+++ resolved
@@ -1,7 +1,4 @@
 *.csv
 pygenn_CODE
-<<<<<<< HEAD
-=======
 .vscode/
->>>>>>> cda378ea
 trace.json