import time
import torch

from norse.torch.functional.lif import (
    LIFFeedForwardState,
    LIFParameters,
    _lif_feed_forward_integral_jit,
)
from norse.torch.module.encode import PoissonEncoder

<<<<<<< HEAD
# pytype: disable=import-error
from benchmark import BenchmarkParameters

# pytype: enable=import-error
=======
from norse.benchmark.benchmark import BenchmarkParameters
>>>>>>> e1055cd2


class LIFBenchmark(torch.jit.ScriptModule):
    def __init__(self, parameters):
        super().__init__()
        self.fc = torch.nn.Linear(parameters.features, parameters.features, bias=False)
        self.dt = parameters.dt

    def forward(
        self, input_spikes: torch.Tensor, p: LIFParameters, s: LIFFeedForwardState
    ):
        x = self.fc(input_spikes)
        return _lif_feed_forward_integral_jit(input_tensor=x, state=s, p=p, dt=self.dt)


def lif_feed_forward_benchmark(parameters: BenchmarkParameters):
    with torch.no_grad():
        model = LIFBenchmark(parameters).to(parameters.device)
        input_sequence = torch.randn(
            parameters.sequence_length,
            parameters.batch_size,
            parameters.features,
            device=parameters.device,
        )
        p = LIFParameters()
        s = LIFFeedForwardState(
            v=torch.full(
                (parameters.batch_size, parameters.features),
                p.v_leak,
                device=parameters.device,
            ),
            i=torch.zeros(
                parameters.batch_size,
                parameters.features,
                device=parameters.device,
            ),
        )

        # Warmup cuda stream
        g = torch.cuda.CUDAGraph()
        stream = torch.cuda.Stream()
        stream.wait_stream(torch.cuda.current_stream())
        with torch.cuda.stream(stream):
            for _ in range(2):
                _ = model(input_sequence, p, s)
        torch.cuda.current_stream().wait_stream(stream)
        with torch.cuda.graph(g):
            _ = model(input_sequence, p, s)

        # Set real data
        poisson_data = PoissonEncoder(parameters.sequence_length, dt=parameters.dt)(
            0.3
            * torch.ones(
                parameters.batch_size, parameters.features, device=parameters.device
            )
        ).contiguous()
        input_sequence.copy_(poisson_data)

        # Start recording
        start = time.time()
        g.replay()
        end = time.time()
        duration = end - start
        return duration<|MERGE_RESOLUTION|>--- conflicted
+++ resolved
@@ -8,15 +8,10 @@
 )
 from norse.torch.module.encode import PoissonEncoder
 
-<<<<<<< HEAD
 # pytype: disable=import-error
 from benchmark import BenchmarkParameters
 
 # pytype: enable=import-error
-=======
-from norse.benchmark.benchmark import BenchmarkParameters
->>>>>>> e1055cd2
-
 
 class LIFBenchmark(torch.jit.ScriptModule):
     def __init__(self, parameters):
