--- conflicted
+++ resolved
@@ -257,14 +257,9 @@
             if self.record_states:
                 states.append(state)
 
-<<<<<<< HEAD
-        return torch.stack(outputs), state if not self.record_states else states
-=======
         return torch.stack(outputs), state if not self.record_states else _merge_states(
             states
         )
->>>>>>> 588f5853
-
 
 class SNNRecurrent(torch.nn.Module):
     """
@@ -373,10 +368,6 @@
             if self.record_states:
                 states.append(state)
 
-<<<<<<< HEAD
-        return torch.stack(outputs), state if not self.record_states else states
-=======
         return torch.stack(outputs), state if not self.record_states else _merge_states(
             states
-        )
->>>>>>> 588f5853
+        )