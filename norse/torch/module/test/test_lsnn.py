--- conflicted
+++ resolved
@@ -2,7 +2,6 @@
 from pytest import raises
 
 from norse.torch.module.lsnn import LSNNCell, LSNNLayer, LSNNState
-
 
 
 def test_lsnn_cell():
@@ -15,34 +14,17 @@
         assert torch.equal(state.i, torch.zeros((5, 2)))
 
 
-<<<<<<< HEAD
-
-@raises(TypeError)
-=======
->>>>>>> a4012ab8
 def test_lsnn_cell_param_fail():
     # pylint: disable=E1120
     with raises(TypeError):
         _ = LSNNCell()
 
-<<<<<<< HEAD
 
-@raises(TypeError)
-def test_lsnn_state_fail():
-    cell = lsnn.LSNNCell(2, 10)
-    cell.initial_state()
-
-
-@raises(RuntimeError)
-=======
-
->>>>>>> a4012ab8
 def test_lsnn_forward_shape_fail():
     with raises(RuntimeError):
         cell = LSNNCell(2, 10)
         data = torch.zeros(10)
         cell.forward(data)
-
 
 
 def test_lsnn_layer():
