from typing import Optional, Tuple

import torch
import numpy as np

from ..functional.lsnn import (
    LSNNParameters,
    LSNNState,
    LSNNFeedForwardState,
    lsnn_step,
    lsnn_feed_forward_step,
)


class LSNNCell(torch.nn.Module):
    r"""Module that computes a single euler-integration step of a LSNN
    neuron-model. More specifically it implements one integration step of
    the following ODE

    .. math::
        \\begin{align*}
            \dot{v} &= 1/\\tau_{\\text{mem}} (v_{\\text{leak}} - v + i) \\\\
            \dot{i} &= -1/\\tau_{\\text{syn}} i \\\\
            \dot{b} &= -1/\\tau_{b} b
        \end{align*}

    together with the jump condition

    .. math::
        z = \Theta(v - v_{\\text{th}} + b)

    and transition equations

    .. math::
        \\begin{align*}
            v &= (1-z) v + z v_{\\text{reset}} \\\\
            i &= i + w_{\\text{input}} z_{\\text{in}} \\\\
            i &= i + w_{\\text{rec}} z_{\\text{rec}} \\\\
            b &= b + \\beta z
        \end{align*}

    where :math:`z_{\\text{rec}}` and :math:`z_{\\text{in}}` are the
    recurrent and input spikes respectively.

    Parameters:
        input (torch.Tensor): the input spikes at the current time step
        s (LSNNState): current state of the lsnn unit
        input_weights (torch.Tensor): synaptic weights for input spikes
        recurrent_weights (torch.Tensor): synaptic weights for recurrent spikes
        p (LSNNParameters): parameters of the lsnn unit
        dt (float): Integration timestep to use
    """

    def __init__(
        self,
        input_features,
        output_features,
        p: LSNNParameters = LSNNParameters(),
        dt: float = 0.001,
    ):
        super(LSNNCell, self).__init__()
        self.input_weights = torch.nn.Parameter(
            torch.randn(output_features, input_features) / np.sqrt(input_features)
        )
        self.recurrent_weights = torch.nn.Parameter(
            torch.randn(output_features, output_features)
        )
        self.input_features = input_features
        self.output_features = output_features
        self.p = p
        self.dt = dt

    def forward(
        self, input_tensor: torch.Tensor, state: Optional[LSNNState] = None
    ) -> Tuple[torch.Tensor, LSNNState]:
        if state is None:
            state = LSNNState(
                z=torch.zeros(
                    input_tensor.shape[0],
                    self.output_features,
                    device=input_tensor.device,
                    dtype=input_tensor.dtype,
                ),
                v=self.p.v_leak,
                i=torch.zeros(
                    input_tensor.shape[0],
                    self.output_features,
                    device=input_tensor.device,
                    dtype=input_tensor.dtype,
                ),
                b=torch.zeros(
                    input_tensor.shape[0],
                    self.output_features,
                    device=input_tensor.device,
                    dtype=input_tensor.dtype,
                ),
            )
        return lsnn_step(
            input_tensor,
            state,
            self.input_weights,
            self.recurrent_weights,
            p=self.p,
            dt=self.dt,
        )


class LSNNLayer(torch.nn.Module):
    r"""A Long short-term memory neuron module adapted from
        https://arxiv.org/abs/1803.09574

    Usage:
      >>> from norse.torch.module import LSNNLayer, LSNNCell
<<<<<<< HEAD
      >>> layer = LSNNLayer(LSNNCell, 2, 10)    // LSNNCell with 2 inputs and 10 outputs
      >>> state = layer.initial_state(5, "cpu") // 5 batch size running on CPU
      >>> data  = torch.zeros(2, 5, 2)          // Generate data of shape [5, 2, 10]
      >>> output, new_state = layer.forward(data, state)
=======
      >>> layer = LSNNLayer(LSNNCell, 2, 10)    // LSNNCell of shape 2 -> 10
      >>> data  = torch.zeros(2, 5, 2)          // Arbitrary data
      >>> output, state = layer.forward(data)
>>>>>>> a4012ab8

    Parameters:
      cell (torch.nn.Module): the underling neuron module, uninitialized
      *cell_args: variable length input arguments for the underlying cell
                  constructor
      **cell_kwargs: variable length key-value arguments for the underlying cell constructor
    """
<<<<<<< HEAD

    def __init__(self, cell, *cell_args):
        super(LSNNLayer, self).__init__()
        self.cell = cell(*cell_args)
=======
>>>>>>> a4012ab8

    def __init__(self, cell, *cell_args, **cell_kwargs):
        super(LSNNLayer, self).__init__()
        self.cell = cell(*cell_args, **cell_kwargs)

    def forward(
        self, input_tensor: torch.Tensor, state: Optional[LSNNState] = None
    ) -> Tuple[torch.Tensor, LSNNState]:
        """
        Takes one step in the LSNN layer by simulating the layer for a number of timesteps.
        Since the layer is recurrent, each simulation state (LSNNState) is used as the input for the next step.

        The function expects inputs in the shape (simulation time steps, batch size, ...).

        Parameters:
        input_tensor (torch.Tensor): Input tensor with timesteps in the first dimension
        state (Optional[LSNNState]): The input LSNN state. Defaults to None on the first timestep

        Returns:
        A tuple of 1) spikes from each timestep and 2) the LSNNState from the last timestep.
        """
        inputs = input_tensor.unbind(0)
        outputs = []  # torch.jit.annotate(List[torch.Tensor], [])
        for input_step in inputs:
            out, state = self.cell(input_step, state)
            outputs += [out]
        return torch.stack(outputs), state


class LSNNFeedForwardCell(torch.nn.Module):
    r"""Euler integration cell for LIF Neuron with threshold adaptation.
    More specifically it implements one integration step of the following ODE

    .. math::
        \begin{align*}
            \dot{v} &= 1/\tau_{\text{mem}} (v_{\text{leak}} - v + i) \\
            \dot{i} &= -1/\tau_{\\text{syn}} i \\
            \dot{b} &= -1/\tau_{b} b
        \end{align*}

    together with the jump condition

    .. math::
        z = \Theta(v - v_{\text{th}} + b)

    and transition equations

    .. math::
        \begin{align*}
            v &= (1-z) v + z v_{\text{reset}} \\
            i &= i + \text{input} \\
            b &= b + \beta z
        \end{align*}

    Parameters:
        input (torch.Tensor): the input spikes at the current time step
        s (LSNNFeedForwardState): current state of the lsnn unit
        p (LSNNParameters): parameters of the lsnn unit
        dt (float): Integration timestep to use
    """

    def __init__(self, shape, p: LSNNParameters = LSNNParameters(), dt: float = 0.001):
        super(LSNNFeedForwardCell, self).__init__()
        self.shape = shape
        self.p = p
        self.dt = dt

<<<<<<< HEAD
    def initial_state(
        self, batch_size, device, dtype=torch.float
    ) -> LSNNFeedForwardState:
        """return the initial state of an LSNN neuron"""
        return LSNNFeedForwardState(
            v=torch.zeros(batch_size, *self.shape, device=device, dtype=dtype),
            i=torch.zeros(batch_size, *self.shape, device=device, dtype=dtype),
            b=torch.zeros(batch_size, *self.shape, device=device, dtype=dtype),
        )

=======
>>>>>>> a4012ab8
    def forward(
        self, input_tensor: torch.Tensor, state: Optional[LSNNFeedForwardState] = None
    ) -> Tuple[torch.Tensor, LSNNFeedForwardState]:
        if state is None:
            state = LSNNFeedForwardState(
                v=self.p.v_leak,
                i=torch.zeros(
                    input_tensor.shape[0],
                    self.output_features,
                    device=input_tensor.device,
                    dtype=input_tensor.dtype,
                ),
                b=torch.zeros(
                    input_tensor.shape[0],
                    self.output_features,
                    device=input_tensor.device,
                    dtype=input_tensor.dtype,
                ),
            )
        return lsnn_feed_forward_step(input_tensor, state, p=self.p, dt=self.dt)<|MERGE_RESOLUTION|>--- conflicted
+++ resolved
@@ -111,16 +111,9 @@
 
     Usage:
       >>> from norse.torch.module import LSNNLayer, LSNNCell
-<<<<<<< HEAD
-      >>> layer = LSNNLayer(LSNNCell, 2, 10)    // LSNNCell with 2 inputs and 10 outputs
-      >>> state = layer.initial_state(5, "cpu") // 5 batch size running on CPU
-      >>> data  = torch.zeros(2, 5, 2)          // Generate data of shape [5, 2, 10]
-      >>> output, new_state = layer.forward(data, state)
-=======
       >>> layer = LSNNLayer(LSNNCell, 2, 10)    // LSNNCell of shape 2 -> 10
       >>> data  = torch.zeros(2, 5, 2)          // Arbitrary data
       >>> output, state = layer.forward(data)
->>>>>>> a4012ab8
 
     Parameters:
       cell (torch.nn.Module): the underling neuron module, uninitialized
@@ -128,13 +121,6 @@
                   constructor
       **cell_kwargs: variable length key-value arguments for the underlying cell constructor
     """
-<<<<<<< HEAD
-
-    def __init__(self, cell, *cell_args):
-        super(LSNNLayer, self).__init__()
-        self.cell = cell(*cell_args)
-=======
->>>>>>> a4012ab8
 
     def __init__(self, cell, *cell_args, **cell_kwargs):
         super(LSNNLayer, self).__init__()
@@ -202,19 +188,6 @@
         self.p = p
         self.dt = dt
 
-<<<<<<< HEAD
-    def initial_state(
-        self, batch_size, device, dtype=torch.float
-    ) -> LSNNFeedForwardState:
-        """return the initial state of an LSNN neuron"""
-        return LSNNFeedForwardState(
-            v=torch.zeros(batch_size, *self.shape, device=device, dtype=dtype),
-            i=torch.zeros(batch_size, *self.shape, device=device, dtype=dtype),
-            b=torch.zeros(batch_size, *self.shape, device=device, dtype=dtype),
-        )
-
-=======
->>>>>>> a4012ab8
     def forward(
         self, input_tensor: torch.Tensor, state: Optional[LSNNFeedForwardState] = None
     ) -> Tuple[torch.Tensor, LSNNFeedForwardState]:
