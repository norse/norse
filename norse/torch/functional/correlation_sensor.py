--- conflicted
+++ resolved
@@ -86,15 +86,11 @@
     ts_frequency: int,
 ):
     if ts % ts_frequency == 0:
-<<<<<<< HEAD
         (
             batch_size,
             input_features,
             hidden_features,
         ) = correlation_state.correlation_trace.shape
-=======
-        (_, input_features, hidden_features) = correlation_state.correlation_trace.shape
->>>>>>> a4012ab8
         # proposed weight update
         dw = torch.cat(
             (
