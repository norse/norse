--- conflicted
+++ resolved
@@ -14,17 +14,10 @@
         tau_c_inv (torch.Tensor): correlation sensor time constant
     """
 
-<<<<<<< HEAD
-    eta_p: torch.Tensor = torch.tensor(1.0)
-    eta_m: torch.Tensor = torch.tensor(1.0)
-    tau_ac_inv: torch.Tensor = torch.tensor(1.0 / 100e-3)
-    tau_c_inv: torch.Tensor = torch.tensor(1.0 / 100e-3)
-=======
     eta_p: torch.Tensor = torch.as_tensor(1.0)
     eta_m: torch.Tensor = torch.as_tensor(1.0)
     tau_ac_inv: torch.Tensor = torch.as_tensor(1.0 / 100e-3)
     tau_c_inv: torch.Tensor = torch.as_tensor(1.0 / 100e-3)
->>>>>>> a4012ab8
 
 
 class STDPSensorState(NamedTuple):
