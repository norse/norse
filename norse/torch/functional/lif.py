from typing import NamedTuple, Tuple

import torch
import torch.jit

import norse
from .threshold import threshold


class LIFParameters(NamedTuple):
    """Parametrization of a LIF neuron

    Parameters:
        tau_syn_inv (torch.Tensor): inverse synaptic time
                                    constant (:math:`1/\\tau_\\text{syn}`) in 1/ms
        tau_mem_inv (torch.Tensor): inverse membrane time
                                    constant (:math:`1/\\tau_\\text{mem}`) in 1/ms
        v_leak (torch.Tensor): leak potential in mV
        v_th (torch.Tensor): threshold potential in mV
        v_reset (torch.Tensor): reset potential in mV
        method (str): method to determine the spike threshold
                      (relevant for surrogate gradients)
        alpha (float): hyper parameter to use in surrogate gradient computation
    """

    tau_syn_inv: torch.Tensor = torch.as_tensor(1.0 / 5e-3)
    tau_mem_inv: torch.Tensor = torch.as_tensor(1.0 / 1e-2)
    v_leak: torch.Tensor = torch.as_tensor(0.0)
    v_th: torch.Tensor = torch.as_tensor(1.0)
    v_reset: torch.Tensor = torch.as_tensor(0.0)
    method: str = "super"
    alpha: float = torch.as_tensor(0.0)


default_bio_parameters = LIFParameters(
    tau_syn_inv=1 / 0.5, tau_mem_inv=1 / 20.0, v_leak=-65.0, v_th=-50.0, v_reset=-65.0,
)


class LIFState(NamedTuple):
    """State of a LIF neuron

    Parameters:
        z (torch.Tensor): recurrent spikes
        v (torch.Tensor): membrane potential
        i (torch.Tensor): synaptic input current
    """

    z: torch.Tensor
    v: torch.Tensor
    i: torch.Tensor


default_bio_initial_state = LIFState(z=0.0, v=-65.0, i=0.0)


class LIFFeedForwardState(NamedTuple):
    """State of a feed forward LIF neuron

    Parameters:
        v (torch.Tensor): membrane potential
        i (torch.Tensor): synaptic input current
    """

    v: torch.Tensor
    i: torch.Tensor


def lif_step(
    input_tensor: torch.Tensor,
    state: LIFState,
    input_weights: torch.Tensor,
    recurrent_weights: torch.Tensor,
    p: LIFParameters = LIFParameters(),
    dt: float = 0.001,
) -> Tuple[torch.Tensor, LIFState]:
    r"""Computes a single euler-integration step of a LIF neuron-model. More
    specifically it implements one integration step of the following ODE

    .. math::
        \begin{align*}
            \dot{v} &= 1/\tau_{\text{mem}} (v_{\text{leak}} - v + i) \\
            \dot{i} &= -1/\tau_{\text{syn}} i
        \end{align*}

    together with the jump condition

    .. math::
        z = \Theta(v - v_{\text{th}})

    and transition equations

    .. math::
        \begin{align*}
            v &= (1-z) v + z v_{\text{reset}} \\
            i &= i + w_{\text{input}} z_{\text{in}} \\
            i &= i + w_{\text{rec}} z_{\text{rec}}
        \end{align*}

    where :math:`z_{\text{rec}}` and :math:`z_{\text{in}}` are the recurrent
    and input spikes respectively.

    Parameters:
        input_tensor (torch.Tensor): the input spikes at the current time step
        s (LIFState): current state of the LIF neuron
        input_weights (torch.Tensor): synaptic weights for incoming spikes
        recurrent_weights (torch.Tensor): synaptic weights for recurrent spikes
        p (LIFParameters): parameters of a leaky integrate and fire neuron
        dt (float): Integration timestep to use
    """
    # compute voltage updates
    dv = dt * p.tau_mem_inv * ((p.v_leak - state.v) + state.i)
    v_decayed = state.v + dv

    # compute current updates
    di = -dt * p.tau_syn_inv * state.i
    i_decayed = state.i + di

    # compute new spikes
    z_new = threshold(v_decayed - p.v_th, p.method, p.alpha)
    # compute reset
    v_new = (1 - z_new) * v_decayed + z_new * p.v_reset
    # compute current jumps
    i_new = (
        i_decayed
        + torch.nn.functional.linear(input_tensor, input_weights)
        + torch.nn.functional.linear(state.z, recurrent_weights)
    )

    return z_new, LIFState(z_new, v_new, i_new)


class LIFParametersJIT(NamedTuple):
    """Parametrization of a LIF neuron

    Parameters:
        tau_syn_inv (torch.Tensor): inverse synaptic time
                                    constant (:math:`1/\\tau_\\text{syn}`) in 1/ms
        tau_mem_inv (torch.Tensor): inverse membrane time
                                    constant (:math:`1/\\tau_\\text{mem}`) in 1/ms
        v_leak (torch.Tensor): leak potential in mV
        v_th (torch.Tensor): threshold potential in mV
        v_reset (torch.Tensor): reset potential in mV
        method (str): method to determine the spike threshold
                      (relevant for surrogate gradients)
        alpha (torch.Tensor): hyper parameter to use in surrogate gradient computation
    """

    tau_syn_inv: torch.Tensor
    tau_mem_inv: torch.Tensor
    v_leak: torch.Tensor
    v_th: torch.Tensor
    v_reset: torch.Tensor
<<<<<<< HEAD
=======
    method: str
>>>>>>> 132f86eb
    alpha: torch.Tensor


@torch.jit.script
def _lif_feed_forward_step_jit(
    input_tensor: torch.Tensor,
    state: LIFFeedForwardState,
    p: LIFParametersJIT,
    dt: float = 0.001,
) -> Tuple[torch.Tensor, LIFFeedForwardState]:
    # compute voltage updates
    dv = dt * p.tau_mem_inv * ((p.v_leak - state.v) + state.i)
    v_decayed = state.v + dv

    # compute current updates
    di = -dt * p.tau_syn_inv * state.i
    i_decayed = state.i + di

    # compute new spikes
<<<<<<< HEAD
    z_new = torch.ops.norse_op.superfun(v_decayed - p.v_th, p.alpha)
=======
    z_new = threshold(v_decayed - p.v_th, p.method, p.alpha)
>>>>>>> 132f86eb
    # compute reset
    v_new = (1 - z_new) * v_decayed + z_new * p.v_reset
    # compute current jumps
    i_new = i_decayed + input_tensor

    return z_new, LIFFeedForwardState(v_new, i_new)


def lif_feed_forward_step(
    input_tensor: torch.Tensor,
    state: LIFFeedForwardState = LIFFeedForwardState(0, 0),
    p: LIFParameters = LIFParameters(
        torch.as_tensor(1.0 / 5e-3),
        torch.as_tensor(1.0 / 1e-2),
        torch.as_tensor(0.0),
        torch.as_tensor(1.0),
        torch.as_tensor(0.0),
        "super",
<<<<<<< HEAD
        0.0,
=======
        torch.as_tensor(0.0),
>>>>>>> 132f86eb
    ),
    dt: float = 0.001,
) -> Tuple[torch.Tensor, LIFFeedForwardState]:
    r"""Computes a single euler-integration step for a lif neuron-model.
    It takes as input the input current as generated by an arbitrary torch
    module or function. More specifically it implements one integration
    step of the following ODE

    .. math::
        \begin{align*}
            \dot{v} &= 1/\tau_{\text{mem}} (v_{\text{leak}} - v + i) \\
            \dot{i} &= -1/\tau_{\text{syn}} i
        \end{align*}

    together with the jump condition

    .. math::
        z = \Theta(v - v_{\text{th}})

    and transition equations

    .. math::
        \begin{align*}
            v &= (1-z) v + z v_{\text{reset}} \\
            i &= i + i_{\text{in}}
        \end{align*}

    where :math:`i_{\text{in}}` is meant to be the result of applying an
    arbitrary pytorch module (such as a convolution) to input spikes.

    Parameters:
        input_tensor (torch.Tensor): the input spikes at the current time step
        state (LIFFeedForwardState): current state of the LIF neuron
        p (LIFParameters): parameters of a leaky integrate and fire neuron
        dt (float): Integration timestep to use
    """
<<<<<<< HEAD
    return _lif_feed_forward_step_jit(
        input_tensor, state=state, p=LIFParametersJIT(*p.todict().value()), dt=dt
    )
=======
    jit_params = norse.torch.functional.lif.LIFParametersJIT(
        tau_syn_inv=p.tau_syn_inv,
        tau_mem_inv=p.tau_mem_inv,
        v_leak=p.v_leak,
        v_th=p.v_th,
        v_reset=p.v_reset,
        method=p.method,
        alpha=p.alpha,
    )
    return _lif_feed_forward_step_jit(input_tensor, state=state, p=jit_params, dt=dt)
>>>>>>> 132f86eb


def lif_current_encoder(
    input_current: torch.Tensor,
    voltage: torch.Tensor,
    p: LIFParameters = LIFParameters(),
    dt: float = 0.001,
) -> Tuple[torch.Tensor, torch.Tensor]:
    r"""Computes a single euler-integration step of a leaky integrator. More
    specifically it implements one integration step of the following ODE

    .. math::
        \begin{align*}
            \dot{v} &= 1/\tau_{\text{mem}} (v_{\text{leak}} - v + i) \\
            \dot{i} &= -1/\tau_{\text{syn}} i
        \end{align*}

    Parameters:
        input (torch.Tensor): the input current at the current time step
        voltage (torch.Tensor): current state of the LIF neuron
        p (LIFParameters): parameters of a leaky integrate and fire neuron
        dt (float): Integration timestep to use
    """
    dv = dt * p.tau_mem_inv * ((p.v_leak - voltage) + input_current)
    voltage = voltage + dv
    z = threshold(voltage - p.v_th, p.method, p.alpha)

    voltage = voltage - z * (voltage - p.v_reset)
    return z, voltage<|MERGE_RESOLUTION|>--- conflicted
+++ resolved
@@ -33,7 +33,11 @@
 
 
 default_bio_parameters = LIFParameters(
-    tau_syn_inv=1 / 0.5, tau_mem_inv=1 / 20.0, v_leak=-65.0, v_th=-50.0, v_reset=-65.0,
+    tau_syn_inv=1 / 0.5,
+    tau_mem_inv=1 / 20.0,
+    v_leak=-65.0,
+    v_th=-50.0,
+    v_reset=-65.0,
 )
 
 
@@ -151,10 +155,7 @@
     v_leak: torch.Tensor
     v_th: torch.Tensor
     v_reset: torch.Tensor
-<<<<<<< HEAD
-=======
     method: str
->>>>>>> 132f86eb
     alpha: torch.Tensor
 
 
@@ -174,11 +175,7 @@
     i_decayed = state.i + di
 
     # compute new spikes
-<<<<<<< HEAD
-    z_new = torch.ops.norse_op.superfun(v_decayed - p.v_th, p.alpha)
-=======
     z_new = threshold(v_decayed - p.v_th, p.method, p.alpha)
->>>>>>> 132f86eb
     # compute reset
     v_new = (1 - z_new) * v_decayed + z_new * p.v_reset
     # compute current jumps
@@ -197,11 +194,7 @@
         torch.as_tensor(1.0),
         torch.as_tensor(0.0),
         "super",
-<<<<<<< HEAD
-        0.0,
-=======
         torch.as_tensor(0.0),
->>>>>>> 132f86eb
     ),
     dt: float = 0.001,
 ) -> Tuple[torch.Tensor, LIFFeedForwardState]:
@@ -238,11 +231,6 @@
         p (LIFParameters): parameters of a leaky integrate and fire neuron
         dt (float): Integration timestep to use
     """
-<<<<<<< HEAD
-    return _lif_feed_forward_step_jit(
-        input_tensor, state=state, p=LIFParametersJIT(*p.todict().value()), dt=dt
-    )
-=======
     jit_params = norse.torch.functional.lif.LIFParametersJIT(
         tau_syn_inv=p.tau_syn_inv,
         tau_mem_inv=p.tau_mem_inv,
@@ -253,7 +241,6 @@
         alpha=p.alpha,
     )
     return _lif_feed_forward_step_jit(input_tensor, state=state, p=jit_params, dt=dt)
->>>>>>> 132f86eb
 
 
 def lif_current_encoder(
