--- conflicted
+++ resolved
@@ -12,10 +12,10 @@
 from .lif import lif_current_encoder, LIFParameters
 
 
-def constant_current_encoder_lif(input_current: torch.Tensor,
-                                 seq_length: int,
-                                 parameters: LIFParameters = LIFParameters(),
-                                 dt: float = 0.001):
+def constant_current_lif_encode(input_current: torch.Tensor,
+                                seq_length: int,
+                                parameters: LIFParameters = LIFParameters(),
+                                dt: float = 0.001):
     """
     Encodes input currents as fixed (constant) voltage currents, and simulates the spikes that 
     occur during a number of timesteps/iterations (seq_length).
@@ -23,7 +23,7 @@
     Example:
         >>> data = torch.tensor([2, 4, 8, 16])
         >>> seq_length = 2 # Simulate two iterations
-        >>> constant_current_encoder_lif(data, seq_length)
+        >>> constant_current_lif_encode(data, seq_length)
         (tensor([[0.2000, 0.4000, 0.8000, 0.0000],   # State in terms of membrane voltage
                  [0.3800, 0.7600, 0.0000, 0.0000]]), 
          tensor([[0., 0., 0., 1.],                   # Spikes for each iteration
@@ -33,6 +33,7 @@
         input_current (torch.Tensor): The input tensor, representing LIF current
         seq_length (int): The number of iterations to simulate
         parameters (LIFParameters): Initial neuron parameters. Defaults to zero.
+        tau_mem_inv (float):
         dt (float): Time delta between simulation steps
     """
     v = torch.zeros(*input_current.shape, device=input_current.device)
@@ -122,20 +123,12 @@
     distances = distance_function(x, centres) * scale
     return kernel(distances)
 
-<<<<<<< HEAD
-# Angle coding
-
-# Rate coding
-# Spike latency
-# Constant encoding
-#  - With refraction (similar to spike latency)
-=======
 
 def poisson_encode(
-    input_values : torch.Tensor,
-    seq_length : int,
-    f_max : float = 100,
-    dt : float = 0.001,
+    input_values: torch.Tensor,
+    seq_length: int,
+    f_max: float = 100,
+    dt: float = 0.001,
 ):
     """
     Encodes a tensor of input values, which are assumed to be in the
@@ -150,5 +143,4 @@
         f_max (float): Maximal frequency (in Hertz) which will be emitted.
         dt (float): Integration time step (should coincide with the integration time step used in the model)
     """
-    return (torch.rand(seq_length, *input_values.shape).float() < dt * f_max * input_values).float()
->>>>>>> 74edf0a8
+    return (torch.rand(seq_length, *input_values.shape).float() < dt * f_max * input_values).float()