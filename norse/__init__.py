--- conflicted
+++ resolved
@@ -3,23 +3,19 @@
 
 from . import benchmark, dataset, task
 
-<<<<<<< HEAD
 # Attempt import of optimized code
 try:
     import torch
     from pathlib import Path
+
     torch.ops.load_library(Path(__file__).resolve().parent.parent / "norse_op.so")
     import sys
-    setattr(sys.modules[__name__], 'IS_OPS_LOADED', True)
+
+    setattr(sys.modules[__name__], "IS_OPS_LOADED", True)
 except:
     import sys
-    setattr(sys.modules[__name__], 'IS_OPS_LOADED', False)
-=======
-import torch
-from pathlib import Path
 
-torch.ops.load_library(Path(__file__).resolve().parent.parent / "norse_op.so")
->>>>>>> 132f86eb
+    setattr(sys.modules[__name__], "IS_OPS_LOADED", False)
 
 from .torch import functional
 from .torch.models import conv
