--- conflicted
+++ resolved
@@ -1,9 +1,6 @@
 """Norse is a library for doing deep learning with spiking neural networks.
 """
 
-<<<<<<< HEAD
-from . import torch
-=======
 from . import benchmark, dataset, task
 
 import torch
@@ -23,5 +20,4 @@
     "conv",
     "lif",
     "lsnn",
-]
->>>>>>> a4012ab8
+]