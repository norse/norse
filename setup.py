import setuptools
from setuptools import setup

from os import path

from torch.utils.cpp_extension import BuildExtension, CppExtension

pwd = path.abspath(path.dirname(__file__))

with open(path.join(pwd, "requirements.txt")) as fp:
    install_requires = fp.read()

with open(path.join(pwd, "README.md"), encoding="utf-8") as fp:
    readme_text = fp.read()

setup(
    install_requires=install_requires,
    name="norse",
    version="0.0.4",
    description="A library for deep learning with spiking neural networks",
    long_description=readme_text,
    long_description_content_type="text/markdown",
    url="http://github.com/norse/norse",
    author="Christian Pehle",
    author_email="christian.pehle@gmail.com",
    packages=setuptools.find_packages(),
    classifiers=[
        "Development Status :: 3 - Alpha",
        "Intended Audience :: Developers",
        "Intended Audience :: Education",
        "Intended Audience :: Science/Research",
        "Programming Language :: Python :: 3.7",
        "Programming Language :: Python :: 3.8",
        "Topic :: Scientific/Engineering",
        "Topic :: Scientific/Engineering :: Mathematics",
        "Topic :: Scientific/Engineering :: Artificial Intelligence",
        "Topic :: Software Development",
        "Topic :: Software Development :: Libraries",
        "Topic :: Software Development :: Libraries :: Python Modules",
    ],
    keywords="machine learning spiking neural networks",
<<<<<<< HEAD

    ext_modules=[
        CppExtension("norse_op", ["norse/csrc/op.cpp"], extra_compile_args=['-O3'])
=======
    ext_modules=[
        CppExtension("norse_op", ["norse/csrc/op.cpp"], extra_compile_args=["-O3"])
>>>>>>> 132f86eb
    ],
    cmdclass={"build_ext": BuildExtension.with_options(no_python_abi_suffix=True)},
)<|MERGE_RESOLUTION|>--- conflicted
+++ resolved
@@ -39,14 +39,8 @@
         "Topic :: Software Development :: Libraries :: Python Modules",
     ],
     keywords="machine learning spiking neural networks",
-<<<<<<< HEAD
-
-    ext_modules=[
-        CppExtension("norse_op", ["norse/csrc/op.cpp"], extra_compile_args=['-O3'])
-=======
     ext_modules=[
         CppExtension("norse_op", ["norse/csrc/op.cpp"], extra_compile_args=["-O3"])
->>>>>>> 132f86eb
     ],
     cmdclass={"build_ext": BuildExtension.with_options(no_python_abi_suffix=True)},
 )