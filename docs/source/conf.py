# Configuration file for the Sphinx documentation builder.
#
# This file only contains a selection of the most common options. For a full
# list see the documentation:
# http://www.sphinx-doc.org/en/master/config

# -- Path setup --------------------------------------------------------------

# If extensions (or modules to document with autodoc) are in another directory,
# add these directories to sys.path here. If the directory is relative to the
# documentation root, use os.path.abspath to make it absolute, like shown here.
#
#
import os
import sys

sys.path.insert(0, os.path.abspath("../../"))


# -- Project information -----------------------------------------------------

project = "norse"
copyright = "2020, Norse.ai"
author = "Norse.ai"

# The full version, including alpha/beta/rc tags
<<<<<<< HEAD
release = "0.0.2"
=======
release = "0.0.4"
>>>>>>> a4012ab8


# -- General configuration ---------------------------------------------------

# Add any Sphinx extension module names here, as strings. They can be
# extensions coming with Sphinx (named 'sphinx.ext.*') or your custom
# ones.
extensions = [
    "sphinx.ext.autodoc",
    "sphinx.ext.autosummary",
    "sphinx.ext.doctest",
    "sphinx.ext.intersphinx",
    "sphinx.ext.todo",
    "matplotlib.sphinxext.plot_directive",
    "sphinx.ext.viewcode",
    "sphinx.ext.napoleon",
    "sphinx.ext.githubpages",
    "sphinx_autodoc_typehints",
    "sphinx_gallery.gen_gallery",
]

sphinx_gallery_conf = {
    "examples_dirs": "../../norse/examples",  # path to your example scripts
    "gallery_dirs": "auto_examples",  # path to where to save gallery generated output
}

# Add any paths that contain templates here, relative to this directory.
templates_path = ["_templates"]

# List of patterns, relative to source directory, that match files and
# directories to ignore when looking for source files.
# This pattern also affects html_static_path and html_extra_path.
exclude_patterns = []

pygments_style = "sphinx"

# -- Options for HTML output -------------------------------------------------

# The theme to use for HTML and HTML Help pages.  See the documentation for
# a list of builtin themes.
#
html_theme = "alabaster"

html_theme_options = {
    'logo': 'logo.png',
    'github_user': 'norse',
    'github_repo': 'norse',
    'github_button': 'true',
    'description': 'A library to do deep learning with spiking neural networks.',

    'page_width': '1100px',
    'sidebar_width': '300px'
}

# Add any paths that contain custom static files (such as style sheets) here,
# relative to this directory. They are copied after the builtin static files,
# so a file named "default.css" will overwrite the builtin "default.css".
html_static_path = ["_static"]

html_css_files = ["custom.css"]

intersphinx_mapping = {
    "python": ("https://docs.python.org/", None),
    "numpy": ("http://docs.scipy.org/doc/numpy/", None),
    "PyTorch": ("http://pytorch.org/docs/master/", None),
}

# Include __init__ docstrings
autoclass_content = "both"<|MERGE_RESOLUTION|>--- conflicted
+++ resolved
@@ -24,11 +24,7 @@
 author = "Norse.ai"
 
 # The full version, including alpha/beta/rc tags
-<<<<<<< HEAD
-release = "0.0.2"
-=======
 release = "0.0.4"
->>>>>>> a4012ab8
 
 
 # -- General configuration ---------------------------------------------------
@@ -73,14 +69,13 @@
 html_theme = "alabaster"
 
 html_theme_options = {
-    'logo': 'logo.png',
-    'github_user': 'norse',
-    'github_repo': 'norse',
-    'github_button': 'true',
-    'description': 'A library to do deep learning with spiking neural networks.',
-
-    'page_width': '1100px',
-    'sidebar_width': '300px'
+    "logo": "logo.png",
+    "github_user": "norse",
+    "github_repo": "norse",
+    "github_button": "true",
+    "description": "A library to do deep learning with spiking neural networks.",
+    "page_width": "1100px",
+    "sidebar_width": "300px",
 }
 
 # Add any paths that contain custom static files (such as style sheets) here,
